--- conflicted
+++ resolved
@@ -48,151 +48,148 @@
 
   })
 
-<<<<<<< HEAD
-=======
   it("Should allow the execution of a stopLimit through SushiSwap", async function () {
     expect(await this.bentoBox.balanceOf(this.bara.address, this.bob.address)).to.be.equal(0)
 
     const order = [this.carol.address, getBigNumber(9), getBigNumber(8), this.bob.address, 0, 4078384250, getBigNumber(1, 17), this.oracleMock.address, this.oracleData]
-    const {v,r,s} = getSignedLimitApprovalData(this.stopLimit, this.carol, this.carolPrivateKey, this.axa.address, this.bara.address, order)
-    
-    const orderArg = [...order, ...[getBigNumber(9), v,r,s]]
+    const { v, r, s } = getSignedLimitApprovalData(this.stopLimit, this.carol, this.carolPrivateKey, this.axa.address, this.bara.address, order)
+
+    const orderArg = [...order, ...[getBigNumber(9), v, r, s]]
 
     const data = getSushiLimitReceiverData([this.axa.address, this.bara.address], getBigNumber(1), this.dev.address)
 
     let digest = getLimitApprovalDigest(this.stopLimit, this.carol, this.axa.address, this.bara.address, order)
 
     await expect(this.stopLimit.fillOrder(orderArg, this.axa.address, this.bara.address, this.limitReceiver.address, data)).to.emit(this.stopLimit, "LogFillOrder")
-    .withArgs(this.carol.address, digest, this.limitReceiver.address, getBigNumber(9))
+      .withArgs(this.carol.address, digest, this.limitReceiver.address, getBigNumber(9))
 
     expect(await this.bentoBox.toAmount(this.bara.address, await this.bentoBox.balanceOf(this.bara.address, this.bob.address), false)).to.be.equal(getBigNumber(8))
-
     expect(await this.bentoBox.balanceOf(this.bara.address, this.dev.address)).to.be.equal("234149743514448533")
+    assert.equal((await this.stopLimit.orderStatus(digest)).toString(), getBigNumber(9).toString(), "Order status (filled amount) wasn't updated to the correct value")
   });
 
->>>>>>> 0e6ae13f
   describe('Fill Order', async function () {
 
     it('Should revert when receiver is not whitelisted', async function () {
       const order = [this.carol.address, getBigNumber(9), getBigNumber(8), this.bob.address, 0, 4078384250, getBigNumber(1, 17), this.oracleMock.address, this.oracleData]
-      const {v,r,s} = getSignedLimitApprovalData(this.stopLimit, this.carol, this.carolPrivateKey, this.axa.address, this.bara.address, order)
-      
-      const orderArg = [...order, ...[getBigNumber(9), v,r,s]]
+      const { v, r, s } = getSignedLimitApprovalData(this.stopLimit, this.carol, this.carolPrivateKey, this.axa.address, this.bara.address, order)
+
+      const orderArg = [...order, ...[getBigNumber(9), v, r, s]]
 
       const data = getSushiLimitReceiverData([this.axa.address, this.bara.address], getBigNumber(1), this.bob.address)
 
       await expect(this.stopLimit.fillOrder(orderArg, this.axa.address, this.bara.address, this.bob.address, data))
-      .to.be.revertedWith(
-        "LimitOrder: not whitelisted"
-      )
+        .to.be.revertedWith(
+          "LimitOrder: not whitelisted"
+        )
     })
 
     it('Should revert when stop price not reached', async function () {
       const order = [this.carol.address, getBigNumber(9), getBigNumber(8), this.bob.address, 0, 4078384250, getBigNumber(2), this.oracleMock.address, this.oracleData]
-      const {v,r,s} = getSignedLimitApprovalData(this.stopLimit, this.carol, this.carolPrivateKey, this.axa.address, this.bara.address, order)
-      
-      const orderArg = [...order, ...[getBigNumber(9), v,r,s]]
-  
-      const data = getSushiLimitReceiverData([this.axa.address, this.bara.address], getBigNumber(1), this.bob.address)
-  
-      await expect(this.stopLimit.fillOrder(orderArg, this.axa.address, this.bara.address, this.limitReceiver.address, data))
-      .to.be.revertedWith(
-        "Stop price not reached"
-      )
+      const { v, r, s } = getSignedLimitApprovalData(this.stopLimit, this.carol, this.carolPrivateKey, this.axa.address, this.bara.address, order)
+
+      const orderArg = [...order, ...[getBigNumber(9), v, r, s]]
+
+      const data = getSushiLimitReceiverData([this.axa.address, this.bara.address], getBigNumber(1), this.bob.address)
+
+      await expect(this.stopLimit.fillOrder(orderArg, this.axa.address, this.bara.address, this.limitReceiver.address, data))
+        .to.be.revertedWith(
+          "Stop price not reached"
+        )
     })
 
     it('Should execute with Oracel Address 0x0', async function () {
       const order = [this.carol.address, getBigNumber(9), getBigNumber(8), this.bob.address, 0, 4078384250, getBigNumber(2), ADDRESS_ZERO, this.oracleData]
-      const {v,r,s} = getSignedLimitApprovalData(this.stopLimit, this.carol, this.carolPrivateKey, this.axa.address, this.bara.address, order)
-      
-      const orderArg = [...order, ...[getBigNumber(9), v,r,s]]
+      const { v, r, s } = getSignedLimitApprovalData(this.stopLimit, this.carol, this.carolPrivateKey, this.axa.address, this.bara.address, order)
+
+      const orderArg = [...order, ...[getBigNumber(9), v, r, s]]
       const digest = getLimitApprovalDigest(this.stopLimit, this.carol, this.axa.address, this.bara.address, order)
 
       const data = getSushiLimitReceiverData([this.axa.address, this.bara.address], getBigNumber(1), this.bob.address)
 
       await expect(this.stopLimit.fillOrder(orderArg, this.axa.address, this.bara.address, this.limitReceiver.address, data))
-      .to.emit(this.stopLimit, "LogFillOrder")
-      .withArgs(this.carol.address, digest, this.limitReceiver.address, getBigNumber(9))
+        .to.emit(this.stopLimit, "LogFillOrder")
+        .withArgs(this.carol.address, digest, this.limitReceiver.address, getBigNumber(9))
 
     })
 
     it('Should revert when order is cancelled', async function () {
       const order = [this.carol.address, getBigNumber(9), getBigNumber(8), this.bob.address, 0, 4078384250, getBigNumber(1, 17), this.oracleMock.address, this.oracleData]
-      const {v,r,s} = getSignedLimitApprovalData(this.stopLimit, this.carol, this.carolPrivateKey, this.axa.address, this.bara.address, order)
-      
-      const orderArg = [...order, ...[getBigNumber(9), v,r,s]]
-  
+      const { v, r, s } = getSignedLimitApprovalData(this.stopLimit, this.carol, this.carolPrivateKey, this.axa.address, this.bara.address, order)
+
+      const orderArg = [...order, ...[getBigNumber(9), v, r, s]]
+
       const data = getSushiLimitReceiverData([this.axa.address, this.bara.address], getBigNumber(1), this.bob.address)
 
       const digest = getLimitApprovalDigest(this.stopLimit, this.carol, this.axa.address, this.bara.address, order)
 
       await expect(this.stopLimit.connect(this.carol).cancelOrder(digest))
-      .to.emit(this.stopLimit, 'LogOrderCancelled')
-      .withArgs(this.carol.address, digest)
-
-      await expect(this.stopLimit.fillOrder(orderArg, this.axa.address, this.bara.address, this.limitReceiver.address, data))
-      .to.be.revertedWith(
-        "LimitOrder: Cancelled"
-      )
+        .to.emit(this.stopLimit, 'LogOrderCancelled')
+        .withArgs(this.carol.address, digest)
+
+      await expect(this.stopLimit.fillOrder(orderArg, this.axa.address, this.bara.address, this.limitReceiver.address, data))
+        .to.be.revertedWith(
+          "LimitOrder: Cancelled"
+        )
     })
 
     it('Should revert when order is expired', async function () {
       const order = [this.carol.address, getBigNumber(9), getBigNumber(8), this.bob.address, 0, 1616937263, getBigNumber(1, 17), this.oracleMock.address, this.oracleData]
-      const {v,r,s} = getSignedLimitApprovalData(this.stopLimit, this.carol, this.carolPrivateKey, this.axa.address, this.bara.address, order)
-      
-      const orderArg = [...order, ...[getBigNumber(9), v,r,s]]
-
-      const data = getSushiLimitReceiverData([this.axa.address, this.bara.address], getBigNumber(1), this.bob.address)
-
-      await expect(this.stopLimit.fillOrder(orderArg, this.axa.address, this.bara.address, this.limitReceiver.address, data))
-      .to.be.revertedWith(
-        "order-expired"
-      )
-    })
-    
+      const { v, r, s } = getSignedLimitApprovalData(this.stopLimit, this.carol, this.carolPrivateKey, this.axa.address, this.bara.address, order)
+
+      const orderArg = [...order, ...[getBigNumber(9), v, r, s]]
+
+      const data = getSushiLimitReceiverData([this.axa.address, this.bara.address], getBigNumber(1), this.bob.address)
+
+      await expect(this.stopLimit.fillOrder(orderArg, this.axa.address, this.bara.address, this.limitReceiver.address, data))
+        .to.be.revertedWith(
+          "order-expired"
+        )
+    })
+
     it('Should revert when order is not by maker', async function () {
       const order = [this.carol.address, getBigNumber(9), getBigNumber(8), this.bob.address, 0, 4078384250, getBigNumber(1, 17), this.oracleMock.address, this.oracleData]
-      const {v,r,s} = getSignedLimitApprovalData(this.stopLimit, this.carol, this.bobPrivateKey, this.axa.address, this.bara.address, order)
-      
-      const orderArg = [...order, ...[getBigNumber(9), v,r,s]]
-  
-      const data = getSushiLimitReceiverData([this.axa.address, this.bara.address], getBigNumber(1), this.bob.address)
-  
-      await expect(this.stopLimit.fillOrder(orderArg, this.axa.address, this.bara.address, this.limitReceiver.address, data))
-      .to.be.revertedWith(
-        "Limit: not maker"
-      )
+      const { v, r, s } = getSignedLimitApprovalData(this.stopLimit, this.carol, this.bobPrivateKey, this.axa.address, this.bara.address, order)
+
+      const orderArg = [...order, ...[getBigNumber(9), v, r, s]]
+
+      const data = getSushiLimitReceiverData([this.axa.address, this.bara.address], getBigNumber(1), this.bob.address)
+
+      await expect(this.stopLimit.fillOrder(orderArg, this.axa.address, this.bara.address, this.limitReceiver.address, data))
+        .to.be.revertedWith(
+          "Limit: not maker"
+        )
     })
 
     it('Should revert when order is filled over 100%', async function () {
       const order = [this.carol.address, getBigNumber(9), getBigNumber(8), this.bob.address, 0, 4078384250, getBigNumber(1, 17), this.oracleMock.address, this.oracleData]
-      const {v,r,s} = getSignedLimitApprovalData(this.stopLimit, this.carol, this.carolPrivateKey, this.axa.address, this.bara.address, order)
-      
-      const orderArg = [...order, ...[getBigNumber(9), v,r,s]]
+      const { v, r, s } = getSignedLimitApprovalData(this.stopLimit, this.carol, this.carolPrivateKey, this.axa.address, this.bara.address, order)
+
+      const orderArg = [...order, ...[getBigNumber(9), v, r, s]]
 
       const data = getSushiLimitReceiverData([this.axa.address, this.bara.address], getBigNumber(1), this.bob.address)
 
       await this.stopLimit.fillOrder(orderArg, this.axa.address, this.bara.address, this.limitReceiver.address, data)
 
       await expect(this.stopLimit.fillOrder(orderArg, this.axa.address, this.bara.address, this.limitReceiver.address, data))
-      .to.be.revertedWith(
-        "Order: don't go over 100%"
-      )
-    })
-
-    it('Should allow execution of stopLimit through SushiSwap', async function () {
-      const order = [this.carol.address, getBigNumber(9), getBigNumber(8), this.bob.address, 0, 4078384250, getBigNumber(1, 17), this.oracleMock.address, this.oracleData]
-      const {v,r,s} = getSignedLimitApprovalData(this.stopLimit, this.carol, this.carolPrivateKey, this.axa.address, this.bara.address, order)
-      
-      const orderArg = [...order, ...[getBigNumber(9), v,r,s]]
+        .to.be.revertedWith(
+          "Order: don't go over 100%"
+        )
+    })
+
+    it('Should update order filled amount', async function () {
+
+      expect(await this.bentoBox.balanceOf(this.bara.address, this.bob.address)).to.be.equal(0)
+
+      const order = [this.carol.address, getBigNumber(9), getBigNumber(8), this.bob.address, 0, 4078384250, getBigNumber(1, 17), this.oracleMock.address, this.oracleData]
+      const { v, r, s } = getSignedLimitApprovalData(this.stopLimit, this.carol, this.carolPrivateKey, this.axa.address, this.bara.address, order)
+
+      const orderArg = [...order, ...[getBigNumber(9), v, r, s]]
       const digest = getLimitApprovalDigest(this.stopLimit, this.carol, this.axa.address, this.bara.address, order)
-
-      const data = getSushiLimitReceiverData([this.axa.address, this.bara.address], getBigNumber(1), this.bob.address)
-  
-      await expect(this.stopLimit.fillOrder(orderArg, this.axa.address, this.bara.address, this.limitReceiver.address, data))
-        .to.emit(this.stopLimit, "LogFillOrder").withArgs(this.carol.address, digest, this.limitReceiver.address, getBigNumber(9))
-
-      assert.equal((await this.stopLimit.orderStatus(digest)).toString(), getBigNumber(9).toString(), "Order status (filled amount) wasn't updated to the correct value")
+      const data = getSushiLimitReceiverData([this.axa.address, this.bara.address], getBigNumber(1), this.bob.address)
+
+      await this.stopLimit.fillOrder(orderArg, this.axa.address, this.bara.address, this.limitReceiver.address, data)
+
     })
 
   })
@@ -200,37 +197,37 @@
   describe('Order Cancellation', async function () {
     it('Should cancel order', async function () {
       const order = [this.carol.address, getBigNumber(9), getBigNumber(8), this.bob.address, 0, 4078384250, getBigNumber(1, 17), this.oracleMock.address, this.oracleData]
-      const {v,r,s} = getSignedLimitApprovalData(this.stopLimit, this.carol, this.carolPrivateKey, this.axa.address, this.bara.address, order)
-      
-      const orderArg = [...order, ...[getBigNumber(9), v,r,s]]
-  
+      const { v, r, s } = getSignedLimitApprovalData(this.stopLimit, this.carol, this.carolPrivateKey, this.axa.address, this.bara.address, order)
+
+      const orderArg = [...order, ...[getBigNumber(9), v, r, s]]
+
       const data = getSushiLimitReceiverData([this.axa.address, this.bara.address], getBigNumber(1), this.bob.address)
 
       const digest = getLimitApprovalDigest(this.stopLimit, this.carol, this.axa.address, this.bara.address, order)
 
       await expect(this.stopLimit.connect(this.carol).cancelOrder(digest))
-      .to.emit(this.stopLimit, 'LogOrderCancelled')
-      .withArgs(this.carol.address, digest)
-
-      await expect(this.stopLimit.fillOrder(orderArg, this.axa.address, this.bara.address, this.limitReceiver.address, data))
-      .to.be.revertedWith(
-        "LimitOrder: Cancelled"
-      )
+        .to.emit(this.stopLimit, 'LogOrderCancelled')
+        .withArgs(this.carol.address, digest)
+
+      await expect(this.stopLimit.fillOrder(orderArg, this.axa.address, this.bara.address, this.limitReceiver.address, data))
+        .to.be.revertedWith(
+          "LimitOrder: Cancelled"
+        )
     })
   })
 
   describe('Set Fees', async function () {
     it('Should revert as caller is not owner', async function () {
       await expect(this.stopLimit.connect(this.bob).setFees(this.bob.address, getBigNumber(1)))
-      .to.be.revertedWith(
-        "Ownable: caller is not the owner"
-      )
+        .to.be.revertedWith(
+          "Ownable: caller is not the owner"
+        )
     })
 
     it('Should set the feeTo and externalOrderFee', async function () {
       await expect(this.stopLimit.setFees(this.bob.address, getBigNumber(1)))
-      .to.emit(this.stopLimit, "LogSetFees")
-      .withArgs(this.bob.address, getBigNumber(1).toString())
+        .to.emit(this.stopLimit, "LogSetFees")
+        .withArgs(this.bob.address, getBigNumber(1).toString())
       assert.equal(await this.stopLimit.feeTo(), this.bob.address, "feeTo verified")
       assert.equal((await this.stopLimit.externalOrderFee()).toString(), getBigNumber(1).toString(), "externalOrderFee verified")
     })
@@ -239,39 +236,39 @@
   describe('Set Whitelist Receiver', async function () {
     it('Should revert as caller is not owner', async function () {
       await expect(this.stopLimit.connect(this.bob).whiteListReceiver(this.bob.address))
-      .to.be.revertedWith(
-        "Ownable: caller is not the owner"
-      )
+        .to.be.revertedWith(
+          "Ownable: caller is not the owner"
+        )
     })
 
     it('Should whitelist the receiver', async function () {
       await expect(this.stopLimit.whiteListReceiver(this.bob.address))
-      .to.emit(this.stopLimit, "LogWhiteListReceiver")
-      .withArgs(this.bob.address)
-    })
-  })
-
-  describe('Swipe Fees', async function ()  {
+        .to.emit(this.stopLimit, "LogWhiteListReceiver")
+        .withArgs(this.bob.address)
+    })
+  })
+
+  describe('Swipe Fees', async function () {
 
     it('Should revert with underflow', async function () {
       await expect(this.stopLimit.swipeFees(this.bara.address))
-      .to.be.revertedWith(
-        "BoringMath: Underflow"
-      )
+        .to.be.revertedWith(
+          "BoringMath: Underflow"
+        )
     })
 
     it('Should swipe fees', async function () {
       const order = [this.carol.address, getBigNumber(9), getBigNumber(8), this.bob.address, 0, 4078384250, getBigNumber(1, 17), this.oracleMock.address, this.oracleData]
-      const {v,r,s} = getSignedLimitApprovalData(this.stopLimit, this.carol, this.carolPrivateKey, this.axa.address, this.bara.address, order)
-      
-      const orderArg = [...order, ...[getBigNumber(9), v,r,s]]
+      const { v, r, s } = getSignedLimitApprovalData(this.stopLimit, this.carol, this.carolPrivateKey, this.axa.address, this.bara.address, order)
+
+      const orderArg = [...order, ...[getBigNumber(9), v, r, s]]
 
       const data = getSushiLimitReceiverData([this.axa.address, this.bara.address], getBigNumber(1), this.bob.address)
 
       await this.stopLimit.fillOrderOpen(orderArg, this.axa.address, this.bara.address, this.limitReceiver.address, data)
 
       await expect(this.stopLimit.swipeFees(this.bara.address))
-      .to.emit(this.stopLimit, 'LogFeesCollected')
+        .to.emit(this.stopLimit, 'LogFeesCollected')
     })
   })
 
@@ -297,7 +294,7 @@
 
       const orderArg = [...order, ...[fillAmount, v, r, s]];
 
-      const digest = getLimitApprovalDigest(this.stopLimit, this.carol, this.axa.address, this.bara.address, order, this.carol.provider._network.chainId);
+      const digest = getLimitApprovalDigest(this.stopLimit, this.carol, this.axa.address, this.bara.address, order);
 
       const data = getSushiLimitReceiverData([this.axa.address, this.bara.address], getBigNumber(1), this.bob.address);
 
@@ -316,18 +313,18 @@
       await this.bentoBox.deposit(this.axa.address, this.alice.address, this.carol.address, getBigNumber(20), 0)
       const order = [this.carol.address, getBigNumber(9), getBigNumber(8), this.bob.address, 0, 4078384250, getBigNumber(1, 17), this.oracleMock.address, this.oracleData]
       const order2 = [this.carol.address, getBigNumber(9), getBigNumber(7), this.bob.address, 0, 4078384251, getBigNumber(1, 17), this.oracleMock.address, this.oracleData]
-      const {v,r,s} = getSignedLimitApprovalData(this.stopLimit, this.carol, this.carolPrivateKey, this.axa.address, this.bara.address, order)
-      const {v: v2, r: r2, s: s2} = getSignedLimitApprovalData(this.stopLimit, this.carol, this.carolPrivateKey, this.axa.address, this.bara.address, order2)
-
-      const orderArg = [...order, ...[getBigNumber(9), v,r,s]]
+      const { v, r, s } = getSignedLimitApprovalData(this.stopLimit, this.carol, this.carolPrivateKey, this.axa.address, this.bara.address, order)
+      const { v: v2, r: r2, s: s2 } = getSignedLimitApprovalData(this.stopLimit, this.carol, this.carolPrivateKey, this.axa.address, this.bara.address, order2)
+
+      const orderArg = [...order, ...[getBigNumber(9), v, r, s]]
       const orderArg2 = [...order2, ...[getBigNumber(9), v2, r2, s2]]
 
       const data = getSushiLimitReceiverData([this.axa.address, this.bara.address], getBigNumber(1), this.bob.address)
 
       await expect(this.stopLimit.batchFillOrder([orderArg, orderArg2], this.axa.address, this.bara.address, this.bob.address, data))
-      .to.be.revertedWith(
-        "LimitOrder: not whitelisted"
-      )  
+        .to.be.revertedWith(
+          "LimitOrder: not whitelisted"
+        )
     })
 
     it('Should revert if any orders have same digest', async function () {
@@ -335,18 +332,18 @@
       await this.bentoBox.deposit(this.axa.address, this.alice.address, this.carol.address, getBigNumber(20), 0)
       const order = [this.carol.address, getBigNumber(9), getBigNumber(8), this.bob.address, 0, 4078384250, getBigNumber(1, 17), this.oracleMock.address, this.oracleData]
       const order2 = [this.carol.address, getBigNumber(9), getBigNumber(8), this.bob.address, 0, 4078384250, getBigNumber(1, 17), this.oracleMock.address, this.oracleData]
-      const {v,r,s} = getSignedLimitApprovalData(this.stopLimit, this.carol, this.carolPrivateKey, this.axa.address, this.bara.address, order)
-      const {v: v2, r: r2, s: s2} = getSignedLimitApprovalData(this.stopLimit, this.carol, this.carolPrivateKey, this.axa.address, this.bara.address, order2)
-
-      const orderArg = [...order, ...[getBigNumber(9), v,r,s]]
+      const { v, r, s } = getSignedLimitApprovalData(this.stopLimit, this.carol, this.carolPrivateKey, this.axa.address, this.bara.address, order)
+      const { v: v2, r: r2, s: s2 } = getSignedLimitApprovalData(this.stopLimit, this.carol, this.carolPrivateKey, this.axa.address, this.bara.address, order2)
+
+      const orderArg = [...order, ...[getBigNumber(9), v, r, s]]
       const orderArg2 = [...order2, ...[getBigNumber(9), v2, r2, s2]]
 
       const data = getSushiLimitReceiverData([this.axa.address, this.bara.address], getBigNumber(1), this.bob.address)
 
       await expect(this.stopLimit.batchFillOrder([orderArg, orderArg2], this.axa.address, this.bara.address, this.limitReceiver.address, data))
-      .to.be.revertedWith(
-        "Order: don't go over 100%"
-      )  
+        .to.be.revertedWith(
+          "Order: don't go over 100%"
+        )
     })
 
     it('Should execute Batch fill order', async function () {
@@ -354,16 +351,16 @@
       await this.bentoBox.deposit(this.axa.address, this.alice.address, this.carol.address, getBigNumber(20), 0)
       const order = [this.carol.address, getBigNumber(9), getBigNumber(8), this.bob.address, 0, 4078384250, getBigNumber(1, 17), this.oracleMock.address, this.oracleData]
       const order2 = [this.carol.address, getBigNumber(9), getBigNumber(7), this.bob.address, 0, 4078384251, getBigNumber(1, 17), this.oracleMock.address, this.oracleData]
-      const {v,r,s} = getSignedLimitApprovalData(this.stopLimit, this.carol, this.carolPrivateKey, this.axa.address, this.bara.address, order)
-      const {v: v2, r: r2, s: s2} = getSignedLimitApprovalData(this.stopLimit, this.carol, this.carolPrivateKey, this.axa.address, this.bara.address, order2)
-
-      const orderArg = [...order, ...[getBigNumber(9), v,r,s]]
+      const { v, r, s } = getSignedLimitApprovalData(this.stopLimit, this.carol, this.carolPrivateKey, this.axa.address, this.bara.address, order)
+      const { v: v2, r: r2, s: s2 } = getSignedLimitApprovalData(this.stopLimit, this.carol, this.carolPrivateKey, this.axa.address, this.bara.address, order2)
+
+      const orderArg = [...order, ...[getBigNumber(9), v, r, s]]
       const orderArg2 = [...order2, ...[getBigNumber(9), v2, r2, s2]]
 
       const data = getSushiLimitReceiverData([this.axa.address, this.bara.address], getBigNumber(1), this.bob.address)
 
       await this.stopLimit.batchFillOrder([orderArg, orderArg2], this.axa.address, this.bara.address, this.limitReceiver.address, data)
-      })
+    })
   })
 
   describe('Batch Fill Order Open', async function () {
@@ -373,34 +370,34 @@
       await this.bentoBox.deposit(this.axa.address, this.alice.address, this.carol.address, getBigNumber(20), 0)
       const order = [this.carol.address, getBigNumber(9), getBigNumber(8), this.bob.address, 0, 4078384250, getBigNumber(1, 17), this.oracleMock.address, this.oracleData]
       const order2 = [this.carol.address, getBigNumber(9), getBigNumber(8), this.bob.address, 0, 4078384250, getBigNumber(1, 17), this.oracleMock.address, this.oracleData]
-      const {v,r,s} = getSignedLimitApprovalData(this.stopLimit, this.carol, this.carolPrivateKey, this.axa.address, this.bara.address, order)
-      const {v: v2, r: r2, s: s2} = getSignedLimitApprovalData(this.stopLimit, this.carol, this.carolPrivateKey, this.axa.address, this.bara.address, order2)
-
-      const orderArg = [...order, ...[getBigNumber(9), v,r,s]]
+      const { v, r, s } = getSignedLimitApprovalData(this.stopLimit, this.carol, this.carolPrivateKey, this.axa.address, this.bara.address, order)
+      const { v: v2, r: r2, s: s2 } = getSignedLimitApprovalData(this.stopLimit, this.carol, this.carolPrivateKey, this.axa.address, this.bara.address, order2)
+
+      const orderArg = [...order, ...[getBigNumber(9), v, r, s]]
       const orderArg2 = [...order2, ...[getBigNumber(9), v2, r2, s2]]
 
       const data = getSushiLimitReceiverData([this.axa.address, this.bara.address], getBigNumber(1), this.bob.address)
 
       await expect(this.stopLimit.batchFillOrder([orderArg, orderArg2], this.axa.address, this.bara.address, this.limitReceiver.address, data))
-      .to.be.revertedWith(
-        "Order: don't go over 100%"
-      )  
-      })
+        .to.be.revertedWith(
+          "Order: don't go over 100%"
+        )
+    })
 
     it('Should execute Batch fill order', async function () {
       await this.axa.approve(this.bentoBox.address, getBigNumber(20))
       await this.bentoBox.deposit(this.axa.address, this.alice.address, this.carol.address, getBigNumber(20), 0)
       const order = [this.carol.address, getBigNumber(9), getBigNumber(8), this.bob.address, 0, 4078384250, getBigNumber(1, 17), this.oracleMock.address, this.oracleData]
       const order2 = [this.carol.address, getBigNumber(9), getBigNumber(7), this.bob.address, 0, 4078384251, getBigNumber(1, 17), this.oracleMock.address, this.oracleData]
-      const {v,r,s} = getSignedLimitApprovalData(this.stopLimit, this.carol, this.carolPrivateKey, this.axa.address, this.bara.address, order)
-      const {v: v2, r: r2, s: s2} = getSignedLimitApprovalData(this.stopLimit, this.carol, this.carolPrivateKey, this.axa.address, this.bara.address, order2)
-
-      const orderArg = [...order, ...[getBigNumber(9), v,r,s]]
+      const { v, r, s } = getSignedLimitApprovalData(this.stopLimit, this.carol, this.carolPrivateKey, this.axa.address, this.bara.address, order)
+      const { v: v2, r: r2, s: s2 } = getSignedLimitApprovalData(this.stopLimit, this.carol, this.carolPrivateKey, this.axa.address, this.bara.address, order2)
+
+      const orderArg = [...order, ...[getBigNumber(9), v, r, s]]
       const orderArg2 = [...order2, ...[getBigNumber(9), v2, r2, s2]]
 
       const data = getSushiLimitReceiverData([this.axa.address, this.bara.address], getBigNumber(1), this.bob.address)
 
       await this.stopLimit.batchFillOrderOpen([orderArg, orderArg2], this.axa.address, this.bara.address, this.limitReceiver.address, data)
-      })
+    })
   })
 });