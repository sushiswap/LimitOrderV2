--- conflicted
+++ resolved
@@ -282,17 +282,9 @@
         emit LogFeesCollected(token, feeTo, balance);
     }
 
-<<<<<<< HEAD
-    function swipeFeesBento(IERC20 token) public {
-        feesCollected[token] = 1;
-        uint256 balance = bentoBox.balanceOf(token, address(this)).sub(1);
-        bentoBox.transfer(token, address(this), feeTo, bentoBox.toShare(token, balance, false));
-        emit LogFeesCollected(token, feeTo, balance);
-=======
     function swipe (IERC20 token) public {
         uint256 balance = token.balanceOf(address(this));
         token.safeTransfer(feeTo, balance);
->>>>>>> 0e6ae13f
     }
 
     function setFees(address _feeTo, uint256 _externalOrderFee) external onlyOwner {
