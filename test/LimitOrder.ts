import { ethers } from "hardhat";
import { expect, assert } from "chai";
import { advanceBlockTo, advanceBlock, prepare, deploy, getBigNumber, ADDRESS_ZERO, createSLP, getSignedLimitApprovalData, getSushiLimitReceiverData, getLimitApprovalDigest } from "../test/utilities"
<<<<<<< HEAD
import { BigNumber } from "@ethersproject/bignumber";
import { describe } from "mocha";
=======
>>>>>>> 538a6f38

const BYTES_ZERO = "0x0000000000000000000000000000000000000000000000000000000000000000"
describe("LimitOrder", function () {

  before(async function () {
    await prepare(this, ['BentoBoxMock', 'SushiSwapFactoryMock', 'SushiSwapPairMock', 'WETH9Mock', 'StopLimitOrder', 'SushiSwapLimitOrderReceiver', 'ERC20Mock', 'OracleMock'])
    await deploy(this, [
      ["weth", this.WETH9Mock]
    ])
  })

  beforeEach(async function () {

    await deploy(this, [
      ["bentoBox", this.BentoBoxMock, [this.weth.address]],
      ["factory", this.SushiSwapFactoryMock],
      ["axa", this.ERC20Mock, [getBigNumber(1000)]],
      ["bara", this.ERC20Mock, [getBigNumber(1000)]],
      ["ceta", this.ERC20Mock, [getBigNumber(1000)]],
      ["oracleMock", this.OracleMock, [getBigNumber(1)]],
    ])

    const pairCodeHash = await this.factory.pairCodeHash()

    await deploy(this, [
      ["stopLimit", this.StopLimitOrder, ["10000", this.bentoBox.address]],
      ["limitReceiver", this.SushiSwapLimitOrderReceiver, [this.factory.address, this.bentoBox.address, pairCodeHash]],
    ])

    await this.stopLimit.whiteListReceiver(this.limitReceiver.address)

    await this.bentoBox.whitelistMasterContract(this.stopLimit.address, true)

    await createSLP(this, "axaBara", this.axa, this.bara, getBigNumber(100))

    await this.axa.approve(this.bentoBox.address, getBigNumber(10))

    await this.bentoBox.deposit(this.axa.address, this.alice.address, this.carol.address, getBigNumber(10), 0)

    await this.bentoBox.connect(this.carol).setMasterContractApproval(this.carol.address, this.stopLimit.address, true, 0, BYTES_ZERO, BYTES_ZERO)

    this.oracleData = await this.oracleMock.getDataParameter()

  })

  it("Should allow the execution of a stopLimit through SushiSwap", async function () {
    expect(await this.bentoBox.balanceOf(this.bara.address, this.bob.address)).to.be.equal(0)

    const order = [this.carol.address, getBigNumber(9), getBigNumber(8), this.bob.address, 0, 4078384250, getBigNumber(1, 17), this.oracleMock.address, this.oracleData]
    const {v,r,s} = getSignedLimitApprovalData(this.stopLimit, this.carol, this.carolPrivateKey, this.axa.address, this.bara.address, order)
    
    const orderArg = [...order, ...[getBigNumber(9), v,r,s]]

    const data = getSushiLimitReceiverData([this.axa.address, this.bara.address], getBigNumber(1), this.dev.address)

    let digest = getLimitApprovalDigest(this.stopLimit, this.carol, this.axa.address, this.bara.address, order)

    await expect(this.stopLimit.fillOrder(orderArg, this.axa.address, this.bara.address, this.limitReceiver.address, data)).to.emit(this.stopLimit, "LogFillOrder")
    .withArgs(this.carol.address, digest, this.limitReceiver.address, getBigNumber(9))

    expect(await this.bentoBox.toAmount(this.bara.address, await this.bentoBox.balanceOf(this.bara.address, this.bob.address), false)).to.be.equal(getBigNumber(8))

    expect(await this.bentoBox.balanceOf(this.bara.address, this.dev.address)).to.be.equal("234149743514448533")
  });

  describe('Fill Order', async function () {

    it('Should revert when receiver is not whitelisted', async function () {
      const order = [this.carol.address, getBigNumber(9), getBigNumber(8), this.bob.address, 0, 4078384250, getBigNumber(1, 17), this.oracleMock.address, this.oracleData]
      const {v,r,s} = getSignedLimitApprovalData(this.stopLimit, this.carol, this.carolPrivateKey, this.axa.address, this.bara.address, order)
      
      const orderArg = [...order, ...[getBigNumber(9), v,r,s]]

      const data = getSushiLimitReceiverData([this.axa.address, this.bara.address], getBigNumber(1), this.bob.address)

      await expect(this.stopLimit.fillOrder(orderArg, this.axa.address, this.bara.address, this.bob.address, data))
      .to.be.revertedWith(
        "LimitOrder: not whitelisted"
      )
    })

    it('Should revert when stop price not reached', async function () {
      const order = [this.carol.address, getBigNumber(9), getBigNumber(8), this.bob.address, 0, 4078384250, getBigNumber(2), this.oracleMock.address, this.oracleData]
      const {v,r,s} = getSignedLimitApprovalData(this.stopLimit, this.carol, this.carolPrivateKey, this.axa.address, this.bara.address, order)
      
      const orderArg = [...order, ...[getBigNumber(9), v,r,s]]
  
      const data = getSushiLimitReceiverData([this.axa.address, this.bara.address], getBigNumber(1), this.bob.address)
  
      await expect(this.stopLimit.fillOrder(orderArg, this.axa.address, this.bara.address, this.limitReceiver.address, data))
      .to.be.revertedWith(
        "Stop price not reached"
      )
    })

    it('Should execute with Oracel Address 0x0', async function () {
      const order = [this.carol.address, getBigNumber(9), getBigNumber(8), this.bob.address, 0, 4078384250, getBigNumber(2), ADDRESS_ZERO, this.oracleData]
      const {v,r,s} = getSignedLimitApprovalData(this.stopLimit, this.carol, this.carolPrivateKey, this.axa.address, this.bara.address, order)
      
      const orderArg = [...order, ...[getBigNumber(9), v,r,s]]
      const digest = getLimitApprovalDigest(this.stopLimit, this.carol, this.axa.address, this.bara.address, order, this.carol.provider._network.chainId)

      const data = getSushiLimitReceiverData([this.axa.address, this.bara.address], getBigNumber(1), this.bob.address)

      await expect(this.stopLimit.fillOrder(orderArg, this.axa.address, this.bara.address, this.limitReceiver.address, data))
      .to.emit(this.stopLimit, "LogFillOrder")
      .withArgs(this.carol.address, digest, this.limitReceiver.address, getBigNumber(9))

    })

    it('Should revert when order is cancelled', async function () {
      const order = [this.carol.address, getBigNumber(9), getBigNumber(8), this.bob.address, 0, 4078384250, getBigNumber(1, 17), this.oracleMock.address, this.oracleData]
      const {v,r,s} = getSignedLimitApprovalData(this.stopLimit, this.carol, this.carolPrivateKey, this.axa.address, this.bara.address, order)
      
      const orderArg = [...order, ...[getBigNumber(9), v,r,s]]
  
      const data = getSushiLimitReceiverData([this.axa.address, this.bara.address], getBigNumber(1), this.bob.address)

      const digest = getLimitApprovalDigest(this.stopLimit, this.carol, this.axa.address, this.bara.address, order, this.carol.provider._network.chainId)

      await expect(this.stopLimit.connect(this.carol).cancelOrder(digest))
      .to.emit(this.stopLimit, 'LogOrderCancelled')
      .withArgs(this.carol.address, digest)

      await expect(this.stopLimit.fillOrder(orderArg, this.axa.address, this.bara.address, this.limitReceiver.address, data))
      .to.be.revertedWith(
        "LimitOrder: Cancelled"
      )
    })

    it('Should revert when order is expired', async function () {
      const order = [this.carol.address, getBigNumber(9), getBigNumber(8), this.bob.address, 0, 1616937263, getBigNumber(1, 17), this.oracleMock.address, this.oracleData]
      const {v,r,s} = getSignedLimitApprovalData(this.stopLimit, this.carol, this.carolPrivateKey, this.axa.address, this.bara.address, order)
      
      const orderArg = [...order, ...[getBigNumber(9), v,r,s]]

      const data = getSushiLimitReceiverData([this.axa.address, this.bara.address], getBigNumber(1), this.bob.address)

      await expect(this.stopLimit.fillOrder(orderArg, this.axa.address, this.bara.address, this.limitReceiver.address, data))
      .to.be.revertedWith(
        "order-expired"
      )
    })
    
    it('Should revert when order is not by maker', async function () {
      const order = [this.carol.address, getBigNumber(9), getBigNumber(8), this.bob.address, 0, 4078384250, getBigNumber(1, 17), this.oracleMock.address, this.oracleData]
      const {v,r,s} = getSignedLimitApprovalData(this.stopLimit, this.carol, this.bobPrivateKey, this.axa.address, this.bara.address, order)
      
      const orderArg = [...order, ...[getBigNumber(9), v,r,s]]
  
      const data = getSushiLimitReceiverData([this.axa.address, this.bara.address], getBigNumber(1), this.bob.address)
  
      await expect(this.stopLimit.fillOrder(orderArg, this.axa.address, this.bara.address, this.limitReceiver.address, data))
      .to.be.revertedWith(
        "Limit: not maker"
      )
    })

    it('Should revert when order is filled over 100%', async function () {
      const order = [this.carol.address, getBigNumber(9), getBigNumber(8), this.bob.address, 0, 4078384250, getBigNumber(1, 17), this.oracleMock.address, this.oracleData]
      const {v,r,s} = getSignedLimitApprovalData(this.stopLimit, this.carol, this.carolPrivateKey, this.axa.address, this.bara.address, order)
      
      const orderArg = [...order, ...[getBigNumber(9), v,r,s]]

      const data = getSushiLimitReceiverData([this.axa.address, this.bara.address], getBigNumber(1), this.bob.address)

      await this.stopLimit.fillOrder(orderArg, this.axa.address, this.bara.address, this.limitReceiver.address, data)

      await expect(this.stopLimit.fillOrder(orderArg, this.axa.address, this.bara.address, this.limitReceiver.address, data))
      .to.be.revertedWith(
        "Order: don't go over 100%"
      )
    })

    it('Should allow execution of stopLimit through SushiSwap', async function () {
      const order = [this.carol.address, getBigNumber(9), getBigNumber(8), this.bob.address, 0, 4078384250, getBigNumber(1, 17), this.oracleMock.address, this.oracleData]
      const {v,r,s} = getSignedLimitApprovalData(this.stopLimit, this.carol, this.carolPrivateKey, this.axa.address, this.bara.address, order)
      
      const orderArg = [...order, ...[getBigNumber(9), v,r,s]]
      const digest = getLimitApprovalDigest(this.stopLimit, this.carol, this.axa.address, this.bara.address, order, this.carol.provider._network.chainId)

      const data = getSushiLimitReceiverData([this.axa.address, this.bara.address], getBigNumber(1), this.bob.address)
  
      await expect(this.stopLimit.fillOrder(orderArg, this.axa.address, this.bara.address, this.limitReceiver.address, data))
      .to.emit(this.stopLimit, "LogFillOrder")
      .withArgs(this.carol.address, digest, this.limitReceiver.address, getBigNumber(9))    })

  })

  describe('Order Cancellation', async function () {
    it('Should cancel order', async function () {
      const order = [this.carol.address, getBigNumber(9), getBigNumber(8), this.bob.address, 0, 4078384250, getBigNumber(1, 17), this.oracleMock.address, this.oracleData]
      const {v,r,s} = getSignedLimitApprovalData(this.stopLimit, this.carol, this.carolPrivateKey, this.axa.address, this.bara.address, order)
      
      const orderArg = [...order, ...[getBigNumber(9), v,r,s]]
  
      const data = getSushiLimitReceiverData([this.axa.address, this.bara.address], getBigNumber(1), this.bob.address)

      const digest = getLimitApprovalDigest(this.stopLimit, this.carol, this.axa.address, this.bara.address, order, this.carol.provider._network.chainId)

      await expect(this.stopLimit.connect(this.carol).cancelOrder(digest))
      .to.emit(this.stopLimit, 'LogOrderCancelled')
      .withArgs(this.carol.address, digest)

      await expect(this.stopLimit.fillOrder(orderArg, this.axa.address, this.bara.address, this.limitReceiver.address, data))
      .to.be.revertedWith(
        "LimitOrder: Cancelled"
      )
    })
  })

  describe('Set Fees', async function () {
    it('Should revert as caller is not owner', async function () {
      await expect(this.stopLimit.connect(this.bob).setFees(this.bob.address, getBigNumber(1)))
      .to.be.revertedWith(
        "Ownable: caller is not the owner"
      )
    })

    it('Should set the feeTo and externalOrderFee', async function () {
      await expect(this.stopLimit.setFees(this.bob.address, getBigNumber(1)))
      .to.emit(this.stopLimit, "LogSetFees")
      .withArgs(this.bob.address, getBigNumber(1).toString())
      assert.equal(await this.stopLimit.feeTo(), this.bob.address, "feeTo verified")
      assert.equal((await this.stopLimit.externalOrderFee()).toString(), getBigNumber(1).toString(), "externalOrderFee verified")
    })
  })

  describe('Set Whitelist Receiver', async function () {
    it('Should revert as caller is not owner', async function () {
      await expect(this.stopLimit.connect(this.bob).whiteListReceiver(this.bob.address))
      .to.be.revertedWith(
        "Ownable: caller is not the owner"
      )
    })

    it('Should whitelist the receiver', async function () {
      await expect(this.stopLimit.whiteListReceiver(this.bob.address))
      .to.emit(this.stopLimit, "LogWhiteListReceiver")
      .withArgs(this.bob.address)
    })
  })

  describe('Swipe Fees', async function ()  {
    it('Should swipe fees', async function () {
      
      await this.axa.transfer(this.stopLimit.address, getBigNumber(2))

      await expect(this.stopLimit.swipeFees(this.axa.address))
      .to.emit(this.stopLimit, 'LogFeesCollected')
    })
  })

  describe('Fill Order Open', async function () {
    it('Fill Open Order', async function () {
      const order = [this.carol.address, getBigNumber(9), getBigNumber(8), this.bob.address, 0, 4078384250, getBigNumber(1, 17), this.oracleMock.address, this.oracleData]
      const {v,r,s} = getSignedLimitApprovalData(this.stopLimit, this.carol, this.carolPrivateKey, this.axa.address, this.bara.address, order)
      
      const orderArg = [...order, ...[getBigNumber(9), v,r,s]]

      const data = getSushiLimitReceiverData([this.axa.address, this.bara.address], getBigNumber(1), this.bob.address)

      await this.stopLimit.fillOrderOpen(orderArg, this.axa.address, this.bara.address, this.limitReceiver.address, data)
    })
  })

  describe('Batch Fill Order', async function () {
    it('Should revert when receiver is not whitelisted', async function () {
      await this.axa.approve(this.bentoBox.address, getBigNumber(20))
      await this.bentoBox.deposit(this.axa.address, this.alice.address, this.carol.address, getBigNumber(20), 0)
      const order = [this.carol.address, getBigNumber(9), getBigNumber(8), this.bob.address, 0, 4078384250, getBigNumber(1, 17), this.oracleMock.address, this.oracleData]
      const order2 = [this.carol.address, getBigNumber(9), getBigNumber(7), this.bob.address, 0, 4078384251, getBigNumber(1, 17), this.oracleMock.address, this.oracleData]
      const {v,r,s} = getSignedLimitApprovalData(this.stopLimit, this.carol, this.carolPrivateKey, this.axa.address, this.bara.address, order)
      const {v: v2, r: r2, s: s2} = getSignedLimitApprovalData(this.stopLimit, this.carol, this.carolPrivateKey, this.axa.address, this.bara.address, order2)

      const orderArg = [...order, ...[getBigNumber(9), v,r,s]]
      const orderArg2 = [...order2, ...[getBigNumber(9), v2, r2, s2]]

      const data = getSushiLimitReceiverData([this.axa.address, this.bara.address], getBigNumber(1), this.bob.address)

      await expect(this.stopLimit.batchFillOrder([orderArg, orderArg2], this.axa.address, this.bara.address, this.bob.address, data))
      .to.be.revertedWith(
        "LimitOrder: not whitelisted"
      )  
    })

    it('Should revert if any orders have same digest', async function () {
      await this.axa.approve(this.bentoBox.address, getBigNumber(20))
      await this.bentoBox.deposit(this.axa.address, this.alice.address, this.carol.address, getBigNumber(20), 0)
      const order = [this.carol.address, getBigNumber(9), getBigNumber(8), this.bob.address, 0, 4078384250, getBigNumber(1, 17), this.oracleMock.address, this.oracleData]
      const order2 = [this.carol.address, getBigNumber(9), getBigNumber(8), this.bob.address, 0, 4078384250, getBigNumber(1, 17), this.oracleMock.address, this.oracleData]
      const {v,r,s} = getSignedLimitApprovalData(this.stopLimit, this.carol, this.carolPrivateKey, this.axa.address, this.bara.address, order)
      const {v: v2, r: r2, s: s2} = getSignedLimitApprovalData(this.stopLimit, this.carol, this.carolPrivateKey, this.axa.address, this.bara.address, order2)

      const orderArg = [...order, ...[getBigNumber(9), v,r,s]]
      const orderArg2 = [...order2, ...[getBigNumber(9), v2, r2, s2]]

      const data = getSushiLimitReceiverData([this.axa.address, this.bara.address], getBigNumber(1), this.bob.address)

      await expect(this.stopLimit.batchFillOrder([orderArg, orderArg2], this.axa.address, this.bara.address, this.limitReceiver.address, data))
      .to.be.revertedWith(
        "Order: don't go over 100%"
      )  
    })

    it('Should execute Batch fill order', async function () {
      await this.axa.approve(this.bentoBox.address, getBigNumber(20))
      await this.bentoBox.deposit(this.axa.address, this.alice.address, this.carol.address, getBigNumber(20), 0)
      const order = [this.carol.address, getBigNumber(9), getBigNumber(8), this.bob.address, 0, 4078384250, getBigNumber(1, 17), this.oracleMock.address, this.oracleData]
      const order2 = [this.carol.address, getBigNumber(9), getBigNumber(7), this.bob.address, 0, 4078384251, getBigNumber(1, 17), this.oracleMock.address, this.oracleData]
      const {v,r,s} = getSignedLimitApprovalData(this.stopLimit, this.carol, this.carolPrivateKey, this.axa.address, this.bara.address, order)
      const {v: v2, r: r2, s: s2} = getSignedLimitApprovalData(this.stopLimit, this.carol, this.carolPrivateKey, this.axa.address, this.bara.address, order2)

      const orderArg = [...order, ...[getBigNumber(9), v,r,s]]
      const orderArg2 = [...order2, ...[getBigNumber(9), v2, r2, s2]]

      const data = getSushiLimitReceiverData([this.axa.address, this.bara.address], getBigNumber(1), this.bob.address)

      await this.stopLimit.batchFillOrder([orderArg, orderArg2], this.axa.address, this.bara.address, this.limitReceiver.address, data)
      })
  })

  describe('Batch Fill Order Open', async function () {

    it('Should revert if any orders have same digest', async function () {
      await this.axa.approve(this.bentoBox.address, getBigNumber(20))
      await this.bentoBox.deposit(this.axa.address, this.alice.address, this.carol.address, getBigNumber(20), 0)
      const order = [this.carol.address, getBigNumber(9), getBigNumber(8), this.bob.address, 0, 4078384250, getBigNumber(1, 17), this.oracleMock.address, this.oracleData]
      const order2 = [this.carol.address, getBigNumber(9), getBigNumber(8), this.bob.address, 0, 4078384250, getBigNumber(1, 17), this.oracleMock.address, this.oracleData]
      const {v,r,s} = getSignedLimitApprovalData(this.stopLimit, this.carol, this.carolPrivateKey, this.axa.address, this.bara.address, order)
      const {v: v2, r: r2, s: s2} = getSignedLimitApprovalData(this.stopLimit, this.carol, this.carolPrivateKey, this.axa.address, this.bara.address, order2)

      const orderArg = [...order, ...[getBigNumber(9), v,r,s]]
      const orderArg2 = [...order2, ...[getBigNumber(9), v2, r2, s2]]

      const data = getSushiLimitReceiverData([this.axa.address, this.bara.address], getBigNumber(1), this.bob.address)

      await expect(this.stopLimit.batchFillOrder([orderArg, orderArg2], this.axa.address, this.bara.address, this.limitReceiver.address, data))
      .to.be.revertedWith(
        "Order: don't go over 100%"
      )  
      })

    it('Should execute Batch fill order', async function () {
      await this.axa.approve(this.bentoBox.address, getBigNumber(20))
      await this.bentoBox.deposit(this.axa.address, this.alice.address, this.carol.address, getBigNumber(20), 0)
      const order = [this.carol.address, getBigNumber(9), getBigNumber(8), this.bob.address, 0, 4078384250, getBigNumber(1, 17), this.oracleMock.address, this.oracleData]
      const order2 = [this.carol.address, getBigNumber(9), getBigNumber(7), this.bob.address, 0, 4078384251, getBigNumber(1, 17), this.oracleMock.address, this.oracleData]
      const {v,r,s} = getSignedLimitApprovalData(this.stopLimit, this.carol, this.carolPrivateKey, this.axa.address, this.bara.address, order)
      const {v: v2, r: r2, s: s2} = getSignedLimitApprovalData(this.stopLimit, this.carol, this.carolPrivateKey, this.axa.address, this.bara.address, order2)

      const orderArg = [...order, ...[getBigNumber(9), v,r,s]]
      const orderArg2 = [...order2, ...[getBigNumber(9), v2, r2, s2]]

      const data = getSushiLimitReceiverData([this.axa.address, this.bara.address], getBigNumber(1), this.bob.address)

      await this.stopLimit.batchFillOrderOpen([orderArg, orderArg2], this.axa.address, this.bara.address, this.limitReceiver.address, data)
      })
  })
});<|MERGE_RESOLUTION|>--- conflicted
+++ resolved
@@ -1,11 +1,8 @@
 import { ethers } from "hardhat";
 import { expect, assert } from "chai";
 import { advanceBlockTo, advanceBlock, prepare, deploy, getBigNumber, ADDRESS_ZERO, createSLP, getSignedLimitApprovalData, getSushiLimitReceiverData, getLimitApprovalDigest } from "../test/utilities"
-<<<<<<< HEAD
 import { BigNumber } from "@ethersproject/bignumber";
 import { describe } from "mocha";
-=======
->>>>>>> 538a6f38
 
 const BYTES_ZERO = "0x0000000000000000000000000000000000000000000000000000000000000000"
 describe("LimitOrder", function () {
@@ -106,7 +103,7 @@
       const {v,r,s} = getSignedLimitApprovalData(this.stopLimit, this.carol, this.carolPrivateKey, this.axa.address, this.bara.address, order)
       
       const orderArg = [...order, ...[getBigNumber(9), v,r,s]]
-      const digest = getLimitApprovalDigest(this.stopLimit, this.carol, this.axa.address, this.bara.address, order, this.carol.provider._network.chainId)
+      const digest = getLimitApprovalDigest(this.stopLimit, this.carol, this.axa.address, this.bara.address, order)
 
       const data = getSushiLimitReceiverData([this.axa.address, this.bara.address], getBigNumber(1), this.bob.address)
 
@@ -124,7 +121,7 @@
   
       const data = getSushiLimitReceiverData([this.axa.address, this.bara.address], getBigNumber(1), this.bob.address)
 
-      const digest = getLimitApprovalDigest(this.stopLimit, this.carol, this.axa.address, this.bara.address, order, this.carol.provider._network.chainId)
+      const digest = getLimitApprovalDigest(this.stopLimit, this.carol, this.axa.address, this.bara.address, order)
 
       await expect(this.stopLimit.connect(this.carol).cancelOrder(digest))
       .to.emit(this.stopLimit, 'LogOrderCancelled')
@@ -185,7 +182,7 @@
       const {v,r,s} = getSignedLimitApprovalData(this.stopLimit, this.carol, this.carolPrivateKey, this.axa.address, this.bara.address, order)
       
       const orderArg = [...order, ...[getBigNumber(9), v,r,s]]
-      const digest = getLimitApprovalDigest(this.stopLimit, this.carol, this.axa.address, this.bara.address, order, this.carol.provider._network.chainId)
+      const digest = getLimitApprovalDigest(this.stopLimit, this.carol, this.axa.address, this.bara.address, order)
 
       const data = getSushiLimitReceiverData([this.axa.address, this.bara.address], getBigNumber(1), this.bob.address)
   
@@ -204,7 +201,7 @@
   
       const data = getSushiLimitReceiverData([this.axa.address, this.bara.address], getBigNumber(1), this.bob.address)
 
-      const digest = getLimitApprovalDigest(this.stopLimit, this.carol, this.axa.address, this.bara.address, order, this.carol.provider._network.chainId)
+      const digest = getLimitApprovalDigest(this.stopLimit, this.carol, this.axa.address, this.bara.address, order)
 
       await expect(this.stopLimit.connect(this.carol).cancelOrder(digest))
       .to.emit(this.stopLimit, 'LogOrderCancelled')
