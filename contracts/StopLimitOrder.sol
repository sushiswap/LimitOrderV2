//SPDX-License-Identifier: Unlicense
pragma solidity 0.6.12;
pragma experimental ABIEncoderV2;

import "hardhat/console.sol";
import "@boringcrypto/boring-solidity/contracts/BoringOwnable.sol";
import "@boringcrypto/boring-solidity/contracts/BoringBatchable.sol";
import "@boringcrypto/boring-solidity/contracts/libraries/BoringMath.sol";
import "@boringcrypto/boring-solidity/contracts/libraries/BoringERC20.sol";
import "@boringcrypto/boring-solidity/contracts/libraries/BoringRebase.sol";
import "@sushiswap/bentobox-sdk/contracts/IBentoBoxV1.sol";
import "./interfaces/ILimitOrderReceiver.sol";
import "./interfaces/IOracle.sol";

contract StopLimitOrder is BoringOwnable, BoringBatchable {
    using BoringMath for uint256;
    using BoringERC20 for IERC20;
    using RebaseLibrary for Rebase;

    struct OrderArgs {
        address maker;
        uint256 amountIn;
        uint256 amountOut;
        address recipient;
        uint256 startTime;
        uint256 endTime;
        uint256 stopPrice;
        IOracle oracleAddress;
        bytes oracleData;
        uint256 amountToFill;
        uint8 v;
        bytes32 r;
        bytes32 s;
    }

    // See https://eips.ethereum.org/EIPS/eip-191
    string private constant EIP191_PREFIX_FOR_EIP712_STRUCTURED_DATA =
        "\x19\x01";
    bytes32 private constant DOMAIN_SEPARATOR_SIGNATURE_HASH =
        keccak256(
            "EIP712Domain(string name,uint256 chainId,address verifyingContract)"
        );
    bytes32 private constant ORDER_TYPEHASH =
        keccak256(
            "LimitOrder(address maker,address tokenIn,address tokenOut,uint256 amountIn,uint256 amountOut,address recipient,uint256 startTime,uint256 endTime,uint256 stopPrice,address oracleAddress,bytes32 oracleData)"
        );
    bytes32 private immutable _DOMAIN_SEPARATOR;
    uint256 public immutable deploymentChainId;
    IBentoBoxV1 private immutable bentoBox;

    uint256 public constant FEE_DIVISOR = 1e6;

    // what should the externalOrderFee be? Can it be a constant
    uint256 public externalOrderFee;
    address public feeTo;

    mapping(ILimitOrderReceiver => bool) private isWhiteListed;
    mapping(address => mapping(bytes32 => bool)) public cancelledOrder;
    mapping(bytes32 => uint256) public orderStatus;

    mapping(IERC20 => uint256) public feesCollected;

    // what should be logged for UI purposes
    event LogFillOrder(
        address indexed maker,
        bytes32 indexed digest,
        ILimitOrderReceiver receiver,
        uint256 fillAmount
    );
    event LogOrderCancelled(address indexed user, bytes32 indexed digest);
    event LogSetFees(address indexed feeTo, uint256 externalOrderFee);
    event LogWhiteListReceiver(ILimitOrderReceiver indexed receiver);
    event LogFeesCollected(
        IERC20 indexed token,
        address indexed feeTo,
        uint256 amount
    );

    constructor(uint256 _externalOrderFee, IBentoBoxV1 _bentoBox) public {
        uint256 chainId;
        assembly {
            chainId := chainid()
        }
        deploymentChainId = chainId;
        _DOMAIN_SEPARATOR = _calculateDomainSeparator(chainId);

        externalOrderFee = _externalOrderFee;

        feeTo = msg.sender;

        bentoBox = _bentoBox;

        _bentoBox.registerProtocol();
    }

    /// @dev Calculate the DOMAIN_SEPARATOR
    function _calculateDomainSeparator(uint256 chainId)
        internal
        view
        returns (bytes32)
    {
        return
            keccak256(
                abi.encode(
                    DOMAIN_SEPARATOR_SIGNATURE_HASH,
                    keccak256("LimitOrder"),
                    chainId,
                    address(this)
                )
            );
    }

    /// @dev Return the DOMAIN_SEPARATOR
    function DOMAIN_SEPARATOR() internal view returns (bytes32) {
        uint256 chainId;
        assembly {
            chainId := chainid()
        }
        return
            chainId == deploymentChainId
                ? _DOMAIN_SEPARATOR
                : _calculateDomainSeparator(chainId);
    }

    function _getDigest(
        OrderArgs memory order,
        IERC20 tokenIn,
        IERC20 tokenOut
    ) internal view returns (bytes32 digest) {
        bytes32 encoded =
            keccak256(
                abi.encode(
                    ORDER_TYPEHASH,
                    order.maker,
                    tokenIn,
                    tokenOut,
                    order.amountIn,
                    order.amountOut,
                    order.recipient,
                    order.startTime,
                    order.endTime,
                    order.stopPrice,
                    order.oracleAddress,
                    keccak256(order.oracleData)
                )
            );

        digest = keccak256(
            abi.encodePacked(
                EIP191_PREFIX_FOR_EIP712_STRUCTURED_DATA,
                DOMAIN_SEPARATOR(),
                encoded
            )
        );
    }

<<<<<<< HEAD
    function _preFillOrder(
        OrderArgs memory order,
        IERC20 tokenIn,
        IERC20 tokenOut,
        ILimitOrderReceiver receiver
    ) internal returns (bytes32 digest, uint256 amountToBeReturned) {
=======
    function _preFillOrder(OrderArgs memory order, IERC20 tokenIn, IERC20 tokenOut, ILimitOrderReceiver receiver) internal returns (bytes32 digest, uint256 amountToBeReturned, uint256 amountToBeFilled) {
        
>>>>>>> af6745cb
        {
            if (order.oracleAddress != IOracle(0)) {
                (bool success, uint256 rate) =
                    order.oracleAddress.get(order.oracleData);
                require(
                    success && rate > order.stopPrice,
                    "Stop price not reached"
                );
            }
        }

        digest = _getDigest(order, tokenIn, tokenOut);

        require(!cancelledOrder[order.maker][digest], "LimitOrder: Cancelled");

        require(
            order.startTime <= block.timestamp &&
                block.timestamp <= order.endTime,
            "order-expired"
        );

        require(
            ecrecover(digest, order.v, order.r, order.s) == order.maker,
            "Limit: not maker"
        );

<<<<<<< HEAD
        // Amount is either the right amount or short changed
        amountToBeReturned =
            order.amountOut.mul(order.amountToFill) /
            order.amountIn;
=======
        require(ecrecover(digest, order.v, order.r, order.s) == order.maker, "Limit: not maker");
>>>>>>> af6745cb


        uint256 newFilledAmount;
        {
        uint256 currentFilledAmount = orderStatus[digest];
        newFilledAmount = currentFilledAmount.add(order.amountToFill);
        amountToBeFilled = newFilledAmount <= order.amountIn ? 
                                order.amountToFill :
                                order.amountIn.sub(currentFilledAmount);
        }
        // Amount is either the right amount or short changed
        amountToBeReturned = order.amountOut.mul(amountToBeFilled) / order.amountIn;
        // Effects
        orderStatus[digest] = newFilledAmount;

<<<<<<< HEAD
        bentoBox.transfer(
            tokenIn,
            order.maker,
            address(receiver),
            bentoBox.toShare(tokenIn, order.amountToFill, false)
        );
=======
        bentoBox.transfer(tokenIn, order.maker, address(receiver), bentoBox.toShare(tokenIn, amountToBeFilled, false));
>>>>>>> af6745cb

        emit LogFillOrder(order.maker, digest, receiver, amountToBeFilled);
    }

    function _fillOrderInternal(
        IERC20 tokenIn,
        IERC20 tokenOut,
        ILimitOrderReceiver receiver,
        bytes calldata data,
        uint256 amountToFill,
        uint256 amountToBeReturned,
        uint256 fee
    ) internal returns (uint256 _feesCollected) {
        receiver.onLimitOrder(
            tokenIn,
            tokenOut,
            amountToFill,
            amountToBeReturned.add(fee),
            data
        );

        _feesCollected = feesCollected[tokenOut];
        require(
            bentoBox.balanceOf(tokenOut, address(this)) >=
                bentoBox
                    .toShare(tokenOut, amountToBeReturned.add(fee), true)
                    .add(_feesCollected),
            "Limit: not enough"
        );
    }

    function fillOrder(
        OrderArgs memory order,
        IERC20 tokenIn,
        IERC20 tokenOut,
        ILimitOrderReceiver receiver,
        bytes calldata data
    ) public {
        require(isWhiteListed[receiver], "LimitOrder: not whitelisted");
<<<<<<< HEAD
=======
        
        (, uint256 amountToBeReturned, uint256 amountToBeFilled) = _preFillOrder(order, tokenIn, tokenOut, receiver);
        
        _fillOrderInternal(tokenIn, tokenOut, receiver, data, amountToBeFilled, amountToBeReturned, 0);
>>>>>>> af6745cb

        (, uint256 amountToBeReturned) =
            _preFillOrder(order, tokenIn, tokenOut, receiver);

        _fillOrderInternal(
            tokenIn,
            tokenOut,
            receiver,
            data,
            order.amountToFill,
            amountToBeReturned,
            0
        );

        bentoBox.transfer(
            tokenOut,
            address(this),
            order.recipient,
            bentoBox.toShare(tokenOut, amountToBeReturned, false)
        );
    }

    function fillOrderOpen(
<<<<<<< HEAD
        OrderArgs memory order,
        IERC20 tokenIn,
        IERC20 tokenOut,
        ILimitOrderReceiver receiver,
        bytes calldata data
    ) public {
        (, uint256 amountToBeReturned) =
            _preFillOrder(order, tokenIn, tokenOut, receiver);
        uint256 fee = amountToBeReturned.mul(externalOrderFee) / FEE_DIVISOR;

        uint256 _feesCollected =
            _fillOrderInternal(
                tokenIn,
                tokenOut,
                receiver,
                data,
                order.amountToFill,
                amountToBeReturned,
                fee
            );
=======
            OrderArgs memory order,
            IERC20 tokenIn,
            IERC20 tokenOut, 
            ILimitOrderReceiver receiver, 
            bytes calldata data) 
    public {
        (, uint256 amountToBeReturned, uint256 amountToBeFilled) = _preFillOrder(order, tokenIn, tokenOut, receiver);
        uint256 fee = amountToBeReturned.mul(externalOrderFee) / FEE_DIVISOR;

        uint256 _feesCollected = _fillOrderInternal(tokenIn, tokenOut, receiver, data, amountToBeFilled, amountToBeReturned, fee);
>>>>>>> af6745cb

        feesCollected[tokenOut] = _feesCollected.add(
            bentoBox.toShare(tokenOut, fee, true)
        );

        bentoBox.transfer(
            tokenOut,
            address(this),
            order.recipient,
            bentoBox.toShare(tokenOut, amountToBeReturned, false)
        );
    }

    function batchFillOrder(
        OrderArgs[] memory order,
        IERC20 tokenIn,
        IERC20 tokenOut,
        ILimitOrderReceiver receiver,
        bytes calldata data
    ) external {
        require(isWhiteListed[receiver], "LimitOrder: not whitelisted");

        uint256[] memory amountToBeReturned = new uint256[](order.length);
        uint256 totalAmountToBeFilled;
        uint256 totalAmountToBeReturned;

<<<<<<< HEAD
        for (uint256 i = 0; i < order.length; i++) {
            (, amountToBeReturned[i]) = _preFillOrder(
                order[i],
                tokenIn,
                tokenOut,
                receiver
            );

            totalAmountToBeFilled = totalAmountToBeFilled.add(
                order[i].amountToFill
            );
            totalAmountToBeReturned = totalAmountToBeReturned.add(
                amountToBeReturned[i]
            );
=======
        for(uint256 i = 0; i < order.length; i++) {
            uint256 amountToBeFilled;
            (, amountToBeReturned[i], amountToBeFilled) = _preFillOrder(order[i], tokenIn, tokenOut, receiver);

            totalAmountToBeFilled = totalAmountToBeFilled.add(amountToBeFilled);
            totalAmountToBeReturned = totalAmountToBeReturned.add(amountToBeReturned[i]);
>>>>>>> af6745cb
        }
        _fillOrderInternal(
            tokenIn,
            tokenOut,
            receiver,
            data,
            totalAmountToBeFilled,
            totalAmountToBeReturned,
            0
        );

        Rebase memory bentoBoxTotals = bentoBox.totals(tokenOut);

        for (uint256 i = 0; i < order.length; i++) {
            bentoBox.transfer(
                tokenOut,
                address(this),
                order[i].recipient,
                bentoBoxTotals.toBase(amountToBeReturned[i], false)
            );
        }
    }

    function batchFillOrderOpen(
        OrderArgs[] memory order,
        IERC20 tokenIn,
        IERC20 tokenOut,
        ILimitOrderReceiver receiver,
        bytes calldata data
    ) external {
        uint256[] memory amountToBeReturned = new uint256[](order.length);
        uint256 totalAmountToBeFilled;
        uint256 totalAmountToBeReturned;

<<<<<<< HEAD
        for (uint256 i = 0; i < order.length; i++) {
            (, amountToBeReturned[i]) = _preFillOrder(
                order[i],
                tokenIn,
                tokenOut,
                receiver
            );

            totalAmountToBeFilled = totalAmountToBeFilled.add(
                order[i].amountToFill
            );
            totalAmountToBeReturned = totalAmountToBeReturned.add(
                amountToBeReturned[i]
            );
=======
        for(uint256 i = 0; i < order.length; i++) {
            uint256 amountToBeFilled;
            (, amountToBeReturned[i], amountToBeFilled) = _preFillOrder(order[i], tokenIn, tokenOut, receiver);

            totalAmountToBeFilled = totalAmountToBeFilled.add(amountToBeFilled);
            totalAmountToBeReturned = totalAmountToBeReturned.add(amountToBeReturned[i]);
>>>>>>> af6745cb
        }

        uint256 totalFee =
            totalAmountToBeReturned.mul(externalOrderFee) / FEE_DIVISOR;

        {
            uint256 _feesCollected =
                _fillOrderInternal(
                    tokenIn,
                    tokenOut,
                    receiver,
                    data,
                    totalAmountToBeFilled,
                    totalAmountToBeReturned,
                    totalFee
                );
            feesCollected[tokenOut] = _feesCollected.add(
                bentoBox.toShare(tokenOut, totalFee, true)
            );
        }

        Rebase memory bentoBoxTotals = bentoBox.totals(tokenOut);

        for (uint256 i = 0; i < order.length; i++) {
            bentoBox.transfer(
                tokenOut,
                address(this),
                order[i].recipient,
                bentoBoxTotals.toBase(amountToBeReturned[i], false)
            );
        }
    }

    function cancelOrder(bytes32 hash) public {
        cancelledOrder[msg.sender][hash] = true;
        emit LogOrderCancelled(msg.sender, hash);
    }

    function swipeFees(IERC20 token) public {
        feesCollected[token] = 1;
        uint256 balance = bentoBox.balanceOf(token, address(this)).sub(1);
        bentoBox.transfer(token, address(this), feeTo, balance);
        emit LogFeesCollected(token, feeTo, balance);
    }

    function swipe(IERC20 token) public {
        uint256 balance = token.balanceOf(address(this));
        token.safeTransfer(feeTo, balance);
    }

    function setFees(address _feeTo, uint256 _externalOrderFee)
        external
        onlyOwner
    {
        feeTo = _feeTo;
        externalOrderFee = _externalOrderFee;
        emit LogSetFees(_feeTo, _externalOrderFee);
    }

    function whiteListReceiver(ILimitOrderReceiver receiver)
        external
        onlyOwner
    {
        isWhiteListed[receiver] = true;
        emit LogWhiteListReceiver(receiver);
    }
}<|MERGE_RESOLUTION|>--- conflicted
+++ resolved
@@ -12,44 +12,38 @@
 import "./interfaces/ILimitOrderReceiver.sol";
 import "./interfaces/IOracle.sol";
 
+// TODO: Run prettier?
 contract StopLimitOrder is BoringOwnable, BoringBatchable {
     using BoringMath for uint256;
     using BoringERC20 for IERC20;
     using RebaseLibrary for Rebase;
 
     struct OrderArgs {
-        address maker;
-        uint256 amountIn;
-        uint256 amountOut;
-        address recipient;
+        address maker; 
+        uint256 amountIn; 
+        uint256 amountOut; 
+        address recipient; 
         uint256 startTime;
         uint256 endTime;
         uint256 stopPrice;
         IOracle oracleAddress;
         bytes oracleData;
         uint256 amountToFill;
-        uint8 v;
+        uint8 v; 
         bytes32 r;
         bytes32 s;
     }
 
     // See https://eips.ethereum.org/EIPS/eip-191
-    string private constant EIP191_PREFIX_FOR_EIP712_STRUCTURED_DATA =
-        "\x19\x01";
-    bytes32 private constant DOMAIN_SEPARATOR_SIGNATURE_HASH =
-        keccak256(
-            "EIP712Domain(string name,uint256 chainId,address verifyingContract)"
-        );
-    bytes32 private constant ORDER_TYPEHASH =
-        keccak256(
-            "LimitOrder(address maker,address tokenIn,address tokenOut,uint256 amountIn,uint256 amountOut,address recipient,uint256 startTime,uint256 endTime,uint256 stopPrice,address oracleAddress,bytes32 oracleData)"
-        );
+    string private constant EIP191_PREFIX_FOR_EIP712_STRUCTURED_DATA = "\x19\x01";
+    bytes32 private constant DOMAIN_SEPARATOR_SIGNATURE_HASH = keccak256("EIP712Domain(string name,uint256 chainId,address verifyingContract)");
+    bytes32 private constant ORDER_TYPEHASH = keccak256("LimitOrder(address maker,address tokenIn,address tokenOut,uint256 amountIn,uint256 amountOut,address recipient,uint256 startTime,uint256 endTime,uint256 stopPrice,address oracleAddress,bytes32 oracleData)");
     bytes32 private immutable _DOMAIN_SEPARATOR;
     uint256 public immutable deploymentChainId;
     IBentoBoxV1 private immutable bentoBox;
 
-    uint256 public constant FEE_DIVISOR = 1e6;
-
+    uint256 public constant FEE_DIVISOR=1e6;
+    
     // what should the externalOrderFee be? Can it be a constant
     uint256 public externalOrderFee;
     address public feeTo;
@@ -61,21 +55,12 @@
     mapping(IERC20 => uint256) public feesCollected;
 
     // what should be logged for UI purposes
-    event LogFillOrder(
-        address indexed maker,
-        bytes32 indexed digest,
-        ILimitOrderReceiver receiver,
-        uint256 fillAmount
-    );
+    event LogFillOrder(address indexed maker, bytes32 indexed digest, ILimitOrderReceiver receiver, uint256 fillAmount);
     event LogOrderCancelled(address indexed user, bytes32 indexed digest);
     event LogSetFees(address indexed feeTo, uint256 externalOrderFee);
     event LogWhiteListReceiver(ILimitOrderReceiver indexed receiver);
-    event LogFeesCollected(
-        IERC20 indexed token,
-        address indexed feeTo,
-        uint256 amount
-    );
-
+    event LogFeesCollected(IERC20 indexed token, address indexed feeTo, uint256 amount);
+    
     constructor(uint256 _externalOrderFee, IBentoBoxV1 _bentoBox) public {
         uint256 chainId;
         assembly {
@@ -94,111 +79,69 @@
     }
 
     /// @dev Calculate the DOMAIN_SEPARATOR
-    function _calculateDomainSeparator(uint256 chainId)
-        internal
-        view
-        returns (bytes32)
-    {
-        return
-            keccak256(
-                abi.encode(
-                    DOMAIN_SEPARATOR_SIGNATURE_HASH,
-                    keccak256("LimitOrder"),
-                    chainId,
-                    address(this)
-                )
-            );
+    function _calculateDomainSeparator(uint256 chainId) internal view returns (bytes32) {
+        return keccak256(
+            abi.encode(
+                DOMAIN_SEPARATOR_SIGNATURE_HASH,
+                keccak256("LimitOrder"),
+                chainId,
+                address(this)
+            )
+        );
     }
 
     /// @dev Return the DOMAIN_SEPARATOR
     function DOMAIN_SEPARATOR() internal view returns (bytes32) {
         uint256 chainId;
-        assembly {
-            chainId := chainid()
-        }
-        return
-            chainId == deploymentChainId
-                ? _DOMAIN_SEPARATOR
-                : _calculateDomainSeparator(chainId);
-    }
-
-    function _getDigest(
-        OrderArgs memory order,
-        IERC20 tokenIn,
-        IERC20 tokenOut
-    ) internal view returns (bytes32 digest) {
-        bytes32 encoded =
+        assembly {chainId := chainid()}
+        return chainId == deploymentChainId ? _DOMAIN_SEPARATOR : _calculateDomainSeparator(chainId);
+    }
+
+    function _getDigest(OrderArgs memory order, IERC20 tokenIn, IERC20 tokenOut) internal view returns(bytes32 digest) {
+        bytes32 encoded = keccak256(
+            abi.encode(
+                ORDER_TYPEHASH,
+                order.maker,
+                tokenIn,
+                tokenOut,
+                order.amountIn,
+                order.amountOut,
+                order.recipient,
+                order.startTime,
+                order.endTime,
+                order.stopPrice,
+                order.oracleAddress,
+                keccak256(order.oracleData)
+            )
+        );
+        
+        digest =
             keccak256(
-                abi.encode(
-                    ORDER_TYPEHASH,
-                    order.maker,
-                    tokenIn,
-                    tokenOut,
-                    order.amountIn,
-                    order.amountOut,
-                    order.recipient,
-                    order.startTime,
-                    order.endTime,
-                    order.stopPrice,
-                    order.oracleAddress,
-                    keccak256(order.oracleData)
+                abi.encodePacked(
+                    EIP191_PREFIX_FOR_EIP712_STRUCTURED_DATA,
+                    DOMAIN_SEPARATOR(),
+                    encoded
                 )
             );
-
-        digest = keccak256(
-            abi.encodePacked(
-                EIP191_PREFIX_FOR_EIP712_STRUCTURED_DATA,
-                DOMAIN_SEPARATOR(),
-                encoded
-            )
-        );
-    }
-
-<<<<<<< HEAD
-    function _preFillOrder(
-        OrderArgs memory order,
-        IERC20 tokenIn,
-        IERC20 tokenOut,
-        ILimitOrderReceiver receiver
-    ) internal returns (bytes32 digest, uint256 amountToBeReturned) {
-=======
+    }
+
+
     function _preFillOrder(OrderArgs memory order, IERC20 tokenIn, IERC20 tokenOut, ILimitOrderReceiver receiver) internal returns (bytes32 digest, uint256 amountToBeReturned, uint256 amountToBeFilled) {
         
->>>>>>> af6745cb
         {
-            if (order.oracleAddress != IOracle(0)) {
-                (bool success, uint256 rate) =
-                    order.oracleAddress.get(order.oracleData);
-                require(
-                    success && rate > order.stopPrice,
-                    "Stop price not reached"
-                );
+            if(order.oracleAddress != IOracle(0)){
+                (bool success, uint256 rate) = order.oracleAddress.get(order.oracleData);
+                require(success && rate > order.stopPrice, "Stop price not reached");
             }
         }
 
         digest = _getDigest(order, tokenIn, tokenOut);
-
+        
         require(!cancelledOrder[order.maker][digest], "LimitOrder: Cancelled");
 
-        require(
-            order.startTime <= block.timestamp &&
-                block.timestamp <= order.endTime,
-            "order-expired"
-        );
-
-        require(
-            ecrecover(digest, order.v, order.r, order.s) == order.maker,
-            "Limit: not maker"
-        );
-
-<<<<<<< HEAD
-        // Amount is either the right amount or short changed
-        amountToBeReturned =
-            order.amountOut.mul(order.amountToFill) /
-            order.amountIn;
-=======
+        require(order.startTime <= block.timestamp && block.timestamp <= order.endTime, "order-expired");
+
         require(ecrecover(digest, order.v, order.r, order.s) == order.maker, "Limit: not maker");
->>>>>>> af6745cb
 
 
         uint256 newFilledAmount;
@@ -214,107 +157,44 @@
         // Effects
         orderStatus[digest] = newFilledAmount;
 
-<<<<<<< HEAD
-        bentoBox.transfer(
-            tokenIn,
-            order.maker,
-            address(receiver),
-            bentoBox.toShare(tokenIn, order.amountToFill, false)
-        );
-=======
         bentoBox.transfer(tokenIn, order.maker, address(receiver), bentoBox.toShare(tokenIn, amountToBeFilled, false));
->>>>>>> af6745cb
 
         emit LogFillOrder(order.maker, digest, receiver, amountToBeFilled);
     }
 
     function _fillOrderInternal(
-        IERC20 tokenIn,
-        IERC20 tokenOut,
-        ILimitOrderReceiver receiver,
-        bytes calldata data,
-        uint256 amountToFill,
-        uint256 amountToBeReturned,
-        uint256 fee
-    ) internal returns (uint256 _feesCollected) {
-        receiver.onLimitOrder(
-            tokenIn,
-            tokenOut,
-            amountToFill,
-            amountToBeReturned.add(fee),
-            data
-        );
+        IERC20 tokenIn, 
+        IERC20 tokenOut, 
+        ILimitOrderReceiver receiver, 
+        bytes calldata data, 
+        uint256 amountToFill, 
+        uint256 amountToBeReturned, 
+        uint256 fee)
+    internal returns(uint256 _feesCollected){
+        receiver.onLimitOrder(tokenIn, tokenOut, amountToFill, amountToBeReturned.add(fee), data);
 
         _feesCollected = feesCollected[tokenOut];
-        require(
-            bentoBox.balanceOf(tokenOut, address(this)) >=
-                bentoBox
-                    .toShare(tokenOut, amountToBeReturned.add(fee), true)
-                    .add(_feesCollected),
-            "Limit: not enough"
-        );
+        require(bentoBox.balanceOf(tokenOut, address(this)) >= bentoBox.toShare(tokenOut, amountToBeReturned.add(fee), true).add(_feesCollected), "Limit: not enough");
     }
 
     function fillOrder(
-        OrderArgs memory order,
-        IERC20 tokenIn,
-        IERC20 tokenOut,
-        ILimitOrderReceiver receiver,
-        bytes calldata data
-    ) public {
+            OrderArgs memory order,
+            IERC20 tokenIn,
+            IERC20 tokenOut, 
+            ILimitOrderReceiver receiver, 
+            bytes calldata data) 
+    public {
         require(isWhiteListed[receiver], "LimitOrder: not whitelisted");
-<<<<<<< HEAD
-=======
         
         (, uint256 amountToBeReturned, uint256 amountToBeFilled) = _preFillOrder(order, tokenIn, tokenOut, receiver);
         
         _fillOrderInternal(tokenIn, tokenOut, receiver, data, amountToBeFilled, amountToBeReturned, 0);
->>>>>>> af6745cb
-
-        (, uint256 amountToBeReturned) =
-            _preFillOrder(order, tokenIn, tokenOut, receiver);
-
-        _fillOrderInternal(
-            tokenIn,
-            tokenOut,
-            receiver,
-            data,
-            order.amountToFill,
-            amountToBeReturned,
-            0
-        );
-
-        bentoBox.transfer(
-            tokenOut,
-            address(this),
-            order.recipient,
-            bentoBox.toShare(tokenOut, amountToBeReturned, false)
-        );
+
+        bentoBox.transfer(tokenOut, address(this), order.recipient, bentoBox.toShare(tokenOut, amountToBeReturned, false));
+
     }
 
     function fillOrderOpen(
-<<<<<<< HEAD
-        OrderArgs memory order,
-        IERC20 tokenIn,
-        IERC20 tokenOut,
-        ILimitOrderReceiver receiver,
-        bytes calldata data
-    ) public {
-        (, uint256 amountToBeReturned) =
-            _preFillOrder(order, tokenIn, tokenOut, receiver);
-        uint256 fee = amountToBeReturned.mul(externalOrderFee) / FEE_DIVISOR;
-
-        uint256 _feesCollected =
-            _fillOrderInternal(
-                tokenIn,
-                tokenOut,
-                receiver,
-                data,
-                order.amountToFill,
-                amountToBeReturned,
-                fee
-            );
-=======
             OrderArgs memory order,
             IERC20 tokenIn,
             IERC20 tokenOut, 
@@ -325,146 +205,78 @@
         uint256 fee = amountToBeReturned.mul(externalOrderFee) / FEE_DIVISOR;
 
         uint256 _feesCollected = _fillOrderInternal(tokenIn, tokenOut, receiver, data, amountToBeFilled, amountToBeReturned, fee);
->>>>>>> af6745cb
-
-        feesCollected[tokenOut] = _feesCollected.add(
-            bentoBox.toShare(tokenOut, fee, true)
-        );
-
-        bentoBox.transfer(
-            tokenOut,
-            address(this),
-            order.recipient,
-            bentoBox.toShare(tokenOut, amountToBeReturned, false)
-        );
+
+        feesCollected[tokenOut] = _feesCollected.add(bentoBox.toShare(tokenOut, fee, true));
+
+        bentoBox.transfer(tokenOut, address(this), order.recipient, bentoBox.toShare(tokenOut, amountToBeReturned, false));
     }
 
     function batchFillOrder(
-        OrderArgs[] memory order,
-        IERC20 tokenIn,
-        IERC20 tokenOut,
-        ILimitOrderReceiver receiver,
-        bytes calldata data
-    ) external {
+            OrderArgs[] memory order,
+            IERC20 tokenIn,
+            IERC20 tokenOut,
+            ILimitOrderReceiver receiver, 
+            bytes calldata data) 
+    external {
         require(isWhiteListed[receiver], "LimitOrder: not whitelisted");
 
         uint256[] memory amountToBeReturned = new uint256[](order.length);
         uint256 totalAmountToBeFilled;
         uint256 totalAmountToBeReturned;
 
-<<<<<<< HEAD
-        for (uint256 i = 0; i < order.length; i++) {
-            (, amountToBeReturned[i]) = _preFillOrder(
-                order[i],
-                tokenIn,
-                tokenOut,
-                receiver
-            );
-
-            totalAmountToBeFilled = totalAmountToBeFilled.add(
-                order[i].amountToFill
-            );
-            totalAmountToBeReturned = totalAmountToBeReturned.add(
-                amountToBeReturned[i]
-            );
-=======
         for(uint256 i = 0; i < order.length; i++) {
             uint256 amountToBeFilled;
             (, amountToBeReturned[i], amountToBeFilled) = _preFillOrder(order[i], tokenIn, tokenOut, receiver);
 
             totalAmountToBeFilled = totalAmountToBeFilled.add(amountToBeFilled);
             totalAmountToBeReturned = totalAmountToBeReturned.add(amountToBeReturned[i]);
->>>>>>> af6745cb
-        }
-        _fillOrderInternal(
-            tokenIn,
-            tokenOut,
-            receiver,
-            data,
-            totalAmountToBeFilled,
-            totalAmountToBeReturned,
-            0
-        );
+        }
+        _fillOrderInternal(tokenIn, tokenOut, receiver, data, totalAmountToBeFilled, totalAmountToBeReturned, 0);
 
         Rebase memory bentoBoxTotals = bentoBox.totals(tokenOut);
 
-        for (uint256 i = 0; i < order.length; i++) {
-            bentoBox.transfer(
-                tokenOut,
-                address(this),
-                order[i].recipient,
-                bentoBoxTotals.toBase(amountToBeReturned[i], false)
-            );
+        for(uint256 i = 0; i < order.length; i++) {
+            bentoBox.transfer(tokenOut, address(this), order[i].recipient, bentoBoxTotals.toBase(amountToBeReturned[i], false));
         }
     }
 
     function batchFillOrderOpen(
-        OrderArgs[] memory order,
-        IERC20 tokenIn,
-        IERC20 tokenOut,
-        ILimitOrderReceiver receiver,
-        bytes calldata data
-    ) external {
+            OrderArgs[] memory order,
+            IERC20 tokenIn,
+            IERC20 tokenOut,
+            ILimitOrderReceiver receiver, 
+            bytes calldata data) 
+    external {
         uint256[] memory amountToBeReturned = new uint256[](order.length);
         uint256 totalAmountToBeFilled;
         uint256 totalAmountToBeReturned;
 
-<<<<<<< HEAD
-        for (uint256 i = 0; i < order.length; i++) {
-            (, amountToBeReturned[i]) = _preFillOrder(
-                order[i],
-                tokenIn,
-                tokenOut,
-                receiver
-            );
-
-            totalAmountToBeFilled = totalAmountToBeFilled.add(
-                order[i].amountToFill
-            );
-            totalAmountToBeReturned = totalAmountToBeReturned.add(
-                amountToBeReturned[i]
-            );
-=======
         for(uint256 i = 0; i < order.length; i++) {
             uint256 amountToBeFilled;
             (, amountToBeReturned[i], amountToBeFilled) = _preFillOrder(order[i], tokenIn, tokenOut, receiver);
 
             totalAmountToBeFilled = totalAmountToBeFilled.add(amountToBeFilled);
             totalAmountToBeReturned = totalAmountToBeReturned.add(amountToBeReturned[i]);
->>>>>>> af6745cb
-        }
-
-        uint256 totalFee =
-            totalAmountToBeReturned.mul(externalOrderFee) / FEE_DIVISOR;
+        }
+        
+        uint256 totalFee = totalAmountToBeReturned.mul(externalOrderFee) / FEE_DIVISOR;
 
         {
-            uint256 _feesCollected =
-                _fillOrderInternal(
-                    tokenIn,
-                    tokenOut,
-                    receiver,
-                    data,
-                    totalAmountToBeFilled,
-                    totalAmountToBeReturned,
-                    totalFee
-                );
-            feesCollected[tokenOut] = _feesCollected.add(
-                bentoBox.toShare(tokenOut, totalFee, true)
-            );
+            
+        uint256 _feesCollected = _fillOrderInternal(tokenIn, tokenOut, receiver, data, totalAmountToBeFilled, totalAmountToBeReturned, totalFee);
+        feesCollected[tokenOut] = _feesCollected.add(bentoBox.toShare(tokenOut, totalFee, true));
+
         }
 
         Rebase memory bentoBoxTotals = bentoBox.totals(tokenOut);
 
-        for (uint256 i = 0; i < order.length; i++) {
-            bentoBox.transfer(
-                tokenOut,
-                address(this),
-                order[i].recipient,
-                bentoBoxTotals.toBase(amountToBeReturned[i], false)
-            );
-        }
-    }
-
+        for(uint256 i = 0; i < order.length; i++) {
+            bentoBox.transfer(tokenOut, address(this), order[i].recipient, bentoBoxTotals.toBase(amountToBeReturned[i], false));
+        }
+
+
+    }
+    
     function cancelOrder(bytes32 hash) public {
         cancelledOrder[msg.sender][hash] = true;
         emit LogOrderCancelled(msg.sender, hash);
@@ -477,24 +289,18 @@
         emit LogFeesCollected(token, feeTo, balance);
     }
 
-    function swipe(IERC20 token) public {
+    function swipe (IERC20 token) public {
         uint256 balance = token.balanceOf(address(this));
         token.safeTransfer(feeTo, balance);
     }
 
-    function setFees(address _feeTo, uint256 _externalOrderFee)
-        external
-        onlyOwner
-    {
+    function setFees(address _feeTo, uint256 _externalOrderFee) external onlyOwner {
         feeTo = _feeTo;
         externalOrderFee = _externalOrderFee;
         emit LogSetFees(_feeTo, _externalOrderFee);
     }
 
-    function whiteListReceiver(ILimitOrderReceiver receiver)
-        external
-        onlyOwner
-    {
+    function whiteListReceiver(ILimitOrderReceiver receiver) external onlyOwner {
         isWhiteListed[receiver] = true;
         emit LogWhiteListReceiver(receiver);
     }
